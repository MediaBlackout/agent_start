--- conflicted
+++ resolved
@@ -1,26 +1,14 @@
-# use_prompt_response.py
-
 """CLI utility to interact with an OpenAI Prompt Response model."""
 
 import argparse
 import os
 from openai import OpenAI
-
-<<<<<<< HEAD
 from openai_batch import build_jsonl, write_jsonl, create_batch
-
 
 DEFAULT_PROMPT_ID = "pmpt_68702538ad2481958a150a6538d02ad90b7c27995ac44c36"
 DEFAULT_PROMPT_VERSION = "1"
 
 
-=======
-
-DEFAULT_PROMPT_ID = "pmpt_68702538ad2481958a150a6538d02ad90b7c27995ac44c36"
-DEFAULT_PROMPT_VERSION = "1"
-
-
->>>>>>> 00691446
 def parse_args() -> argparse.Namespace:
     """Parse command line arguments."""
     parser = argparse.ArgumentParser(
@@ -42,7 +30,6 @@
         default=DEFAULT_PROMPT_VERSION,
         help="Version of the prompt to use",
     )
-<<<<<<< HEAD
     parser.add_argument(
         "--batch-jsonl",
         help="Submit a JSONL file of requests via the Batches API and exit",
@@ -51,8 +38,6 @@
         "--batch-messages",
         help="Plain text file with one message per line to batch via Batches API",
     )
-=======
->>>>>>> 00691446
     return parser.parse_args()
 
 
@@ -108,7 +93,6 @@
         )
 
     client = OpenAI(api_key=args.api_key)
-<<<<<<< HEAD
 
     if args.batch_jsonl or args.batch_messages:
         jsonl_path = args.batch_jsonl
@@ -121,9 +105,8 @@
         print(f"Created batch job: {getattr(batch, 'id', batch)}")
         return
 
-=======
->>>>>>> 00691446
     interactive_loop(client, args.prompt_id, args.prompt_version)
+
 
 if __name__ == "__main__":
     main()